--- conflicted
+++ resolved
@@ -78,13 +78,8 @@
 documentation = [
     "numpydoc==1.8.0",
     "sphinx>=5.1.1",
-<<<<<<< HEAD
-    "sphinx-gallery==0.17.1",
     "sphinx-rtd-theme==3.0.1",
-=======
     "sphinx-gallery==0.18.0",
-    "sphinx-rtd-theme==2.0.0",
->>>>>>> 3611511e
     "pydata-sphinx-theme==0.15.4",
 ]
 
